
use utils::clampf32;
use std::default::Default;
use std::fmt::{Show, Formatter, FormatError};
use std::num::abs;
use std::rand::random;
use std::ascii::OwnedAsciiExt;
use serialize::hex::ToHex;
// I consulted the style guide, but there was nothing about multi-line imports.
// This should be readable.
use serialize::{
    Decodable, Encodable,
    Decoder, Encoder,
    DecoderHelpers, EncoderHelpers
};

/// A basic color struct for general color use
/// made of red, green, blue and alpha elements.
pub struct Color(pub [f32, ..4]);

impl Color {

    /// Basic constructor for a Color struct.
    pub fn new(r: f32, g: f32, b: f32, a: f32) -> Color {
        Color([r, g, b, a])
    }

    /// Returns the red component of the color.
    #[inline(always)]
    pub fn r(&self) -> f32 {
        let &Color(c) = self;
        c[0]
    }

    /// Returns the green component of the color.
    #[inline(always)]
    pub fn g(&self) -> f32 {
        let &Color(c) = self;
        c[1]
    }

    /// Returns the blue component of the color.
    #[inline(always)]
    pub fn b(&self) -> f32 {
        let &Color(c) = self;
        c[2]
    }

    /// Sets the red component of the color.
    #[inline(always)]
    pub fn set_r(&mut self, r: f32) {
        let &Color(ref mut c) = self;
        c[0] = r;
    }

    /// Sets the green component of the color.
    #[inline(always)]
    pub fn set_g(&mut self, g: f32) {
        let &Color(ref mut c) = self;
        c[1] = g;
    }

    /// Sets the blue component of the color.
    #[inline(always)]
    pub fn set_b(&mut self, b: f32) {
        let &Color(ref mut c) = self;
        c[2] = b;
    }

    /// Sets the alpha component of the color.
    #[inline(always)]
    pub fn set_a(&mut self, a: f32) {
        let &Color(ref mut c) = self;
        c[3] = a;
    }

    /// Returns the alpha component of the color.
    #[inline(always)]
    pub fn a(&self) -> f32 {
        let &Color(c) = self;
        c[3]
    }

    /// Basic constructor for a Black Color struct.
    pub fn black() -> Color {
        Color([0f32, 0f32, 0f32, 1f32])
    }

    /// Basic constructor for a White Color struct.
    pub fn white() -> Color {
        Color([1f32, 1f32, 1f32, 1f32])
    }

    /// Return color as a vector.
    pub fn as_vec(&self) -> Vec<f32> {
        vec![self.r(), self.g(), self.b(), self.a()]
    }

    /// Return color as a tuple.
    pub fn as_tuple(&self) -> (f32, f32, f32, f32) {
        let &Color(c) = self;
        (c[0], c[1], c[2], c[3])
    }

    /// Clamp the Color's values between 0f32 and 1f32.
    fn clamp(c: Color) -> Color {
        Color([
            clampf32(c.r()), 
            clampf32(c.g()), 
            clampf32(c.b()), 
            clampf32(c.a())
        ])
    }

    /// Return a highlighted version of the current Color.
    pub fn highlighted(&self) -> Color {
        let luminance = self.luminance();
        let (r, g, b) = {
            if luminance > 0.8 {
                (self.r() - 0.2,
                 self.g() - 0.2,
                 self.b() - 0.2)
            }
            else if luminance < 0.2 {
                (self.r() + 0.2,
                 self.g() + 0.2,
                 self.b() + 0.2)
            }
            else {
                (clampf32((1f32 - self.r()) * 0.5f32 * self.r() + self.r()),
                 clampf32((1f32 - self.g()) * 0.1f32 * self.g() + self.g()),
                 clampf32((1f32 - self.b()) * 0.1f32 * self.b() + self.b()))
            }
        };
        let a = clampf32((1f32 - self.a()) * 0.5f32 + self.a());
        Color::new(r, g, b, a)
    }

    /// Return a clicked version of the current Color.
    pub fn clicked(&self) -> Color {
        let luminance = self.luminance();
        let (r, g, b) = {
            if luminance > 0.8 {
                (self.r(),
                 self.g() - 0.2,
                 self.b() - 0.2)
            }
            else if luminance < 0.2 {
                (self.r() + 0.4,
                 self.g() + 0.2,
                 self.b() + 0.2)
            }
            else {
                (clampf32((1f32 - self.r()) * 0.75f32 + self.r()),
                 clampf32((1f32 - self.g()) * 0.25f32 + self.g()),
                 clampf32((1f32 - self.b()) * 0.25f32 + self.b()))
            }
        };
        let a = clampf32((1f32 - self.a()) * 0.75f32 + self.a());
        Color::new(r, g, b, a)
    }

    /// Return a random color.
    pub fn random() -> Color {
        let r = random::<f32>();
        let g = random::<f32>();
        let b = random::<f32>();
        let a = 1f32;
        Color::new(r, g, b, a)
    }

    /// Return an inverted version of the color.
    pub fn invert(&self) -> Color {
        let r = abs(1f32 - self.r());
        let g = abs(1f32 - self.g());
        let b = abs(1f32 - self.b());
        Color::new(r, g, b, self.a())
    }

    /// Return either black or white, depending which contrasts
    /// the Color the most. This will be useful for determining
    /// a readable color for text on any given background Color.
    pub fn plain_contrast(&self) -> Color {
        if self.luminance() > 0.5f32 { Color::black() }
        else { Color::white() }
    }

    /// Return the luminance of the color.
    pub fn luminance(&self) -> f32 {
        (self.r() + self.g() + self.b()) / 3f32
    }

    /// Return an array of the channels in this color
    /// clamped to [0..255]
    pub fn to_32_bit(&self) -> [u8, ..4] {
        [
            to_8_bit(self.r()),
            to_8_bit(self.g()),
            to_8_bit(self.b()),
            to_8_bit(self.a()),
        ]       
    }

    /// Return the hex representation of this color
    /// in the format #RRGGBBAA
    /// e.g. `Color(1.0, 0.0, 5.0, 1.0) == "#FF0080FF"`
    pub fn to_hex(&self) -> String {
        let vals = self.to_32_bit();
        // Hex colors are always uppercased
        let hex = vals.as_slice().to_hex().into_ascii_upper();
        format!("#{}", hex.as_slice())
    }
}

fn to_8_bit(chan: f32) -> u8 {
    let chan = clampf32(chan);
    (chan * 255.0) as u8
}

impl Clone for Color {
    fn clone(&self) -> Color {
        *self
    }
}

impl Default for Color {
    /// Default constructor for a Color struct.
    fn default() -> Color {
        Color([0.5, 0.8, 0.6, 1.0])
    }
}

impl Add<Color, Color> for Color {
    fn add(&self, rhs: &Color) -> Color {
        Color::clamp(
            Color([
                self.r() + rhs.r(), 
                self.g() + rhs.g(), 
                self.b() + rhs.b(), 
                self.a()
            ])
        )
    }
}

impl Sub<Color, Color> for Color {
    fn sub(&self, rhs: &Color) -> Color {
        Color::clamp(
            Color([
                self.r() - rhs.r(), 
                self.g() - rhs.g(), 
                self.b() - rhs.b(), 
                self.a()
            ])
        )
    }
}

impl Div<Color, Color> for Color {
    fn div(&self, rhs: &Color) -> Color {
        Color::clamp(
            Color([
                self.r() / rhs.r(), 
                self.g() / rhs.g(), 
                self.b() / rhs.b(), 
                self.a() / rhs.a(),
            ])
        )
    }
}

impl Mul<Color, Color> for Color {
    fn mul(&self, rhs: &Color) -> Color {
        Color::clamp(
            Color([
                self.r() * rhs.r(), 
                self.g() * rhs.g(), 
                self.b() * rhs.b(), 
                self.a() * rhs.a(),
            ])
        )
    }
}

impl Show for Color {
    fn fmt(&self, fmt: &mut Formatter) -> Result<(), FormatError> {
        let hex = self.to_hex(); 
        fmt.pad(hex.as_slice())
    }
}

<<<<<<< HEAD
impl<E, D: Decoder<E>> Decodable<E, D> for Color {
    fn decode(dec: &mut D) -> Result<Color, E> {
        let vec = try!(dec.read_to_vec(|le_dec| le_dec.read_f32()));

        if vec.len() != 4 {
            return dec.err(format!(
                "Expected a 4 element vector when decoding Color.
                Found a vector of length {}.", vec.len()));
        }

        Ok(Color([vec[0], vec[1], vec[2], vec[3]]))
    }
}

impl<E, S: Encoder<E>> Encodable<E, D> for Color {
    fn encode(&self, enc: &mut S) -> Result<(), E> {
        let Color(ref vec) = *self;

        enc.emit_from_vec(vec, |le_enc, elt| le_enc.emit_f32(elt))
    }
}
=======
/// A trait used for "colorable" widget context types.
pub trait Colorable {
    fn color(self, color: Color) -> Self;
    /// A method used for passing color as rgba.
    fn rgba(self, r: f32, g: f32, b: f32, a: f32) -> Self;
}
>>>>>>> 36e53407
<|MERGE_RESOLUTION|>--- conflicted
+++ resolved
@@ -289,7 +289,6 @@
     }
 }
 
-<<<<<<< HEAD
 impl<E, D: Decoder<E>> Decodable<E, D> for Color {
     fn decode(dec: &mut D) -> Result<Color, E> {
         let vec = try!(dec.read_to_vec(|le_dec| le_dec.read_f32()));
@@ -311,11 +310,10 @@
         enc.emit_from_vec(vec, |le_enc, elt| le_enc.emit_f32(elt))
     }
 }
-=======
+
 /// A trait used for "colorable" widget context types.
 pub trait Colorable {
     fn color(self, color: Color) -> Self;
     /// A method used for passing color as rgba.
     fn rgba(self, r: f32, g: f32, b: f32, a: f32) -> Self;
 }
->>>>>>> 36e53407
