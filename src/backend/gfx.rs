//! A gfx-rs backend for rendering conrod primitives.

pub use gfx;
pub use glutin;
pub use gfx_device_gl::{ Factory, Resources };

use gfx::{ CommandBuffer, Resources, texture };
use gfx::traits::FactoryExt;
<<<<<<< HEAD
use gfx_core;
use gfx_window_glutin;
use gfx_device_gl::{ CommandBuffer, Device };
=======
>>>>>>> af9071bd

use gfx_device_gl;

use { Rect, Scalar };
use color;
use image;
use render;
use std;
use text;
use text::rt;

/// A `Command` describing a step in the drawing process.
#[derive(Clone, Debug)]
pub enum Command<'a> {
    /// Draw to the target.
    Draw(Draw<'a>),
    /// Update the scizzor within the `glium::DrawParameters`.
    Scizzor(gfx::Rect),
}

/// A `Command` for drawing to the target.
///
/// Each variant describes how to draw the contents of the vertex buffer.
#[derive(Clone, Debug)]
pub enum Draw<'a> {
    /// A range of vertices representing triangles textured with the image in the
    /// image_map at the given `widget::Id`.
    Image(image::Id, &'a [Vertex]),
    /// A range of vertices representing plain triangles.
    Plain(&'a [Vertex]),
}

enum PreparedCommand {
    Image(image::Id, std::ops::Range<usize>),
    Plain(std::ops::Range<usize>),
    Scizzor(gfx::Rect),
}

/// Draw text from the text cache texture `tex` in the fragment shader.
pub const MODE_TEXT: u32 = 0;
/// Draw an image from the texture at `tex` in the fragment shader.
pub const MODE_IMAGE: u32 = 1;
/// Ignore `tex` and draw simple, colored 2D geometry.
pub const MODE_GEOMETRY: u32 = 2;

const FRAGMENT_SHADER: &'static [u8] = b"
    #version 140

    uniform sampler2D t_Color;

    in vec2 v_Uv;
    in vec4 v_Color;
    flat in uint v_Mode;

    out vec4 f_Color;

    void main() {
        if (v_Mode == uint(0)) {
            // Text
            f_Color = v_Color * vec4(1.0, 1.0, 1.0, texture(t_Color, v_Uv).a);
        } else if (v_Mode == uint(1)) {
            // Image
            f_Color = texture(t_Color, v_Uv);
        } else if (v_Mode == uint(2)) {
            // 2D Geometry
            f_Color = v_Color;
        }
    }
";

const VERTEX_SHADER: &'static [u8] = b"
    #version 140

    in vec2 a_Pos;
    in vec2 a_Uv;
    in vec4 a_Color;
    in uint a_Mode;

    out vec2 v_Uv;
    out vec4 v_Color;
    flat out uint v_Mode;

    void main() {
        v_Uv = a_Uv;
        v_Color = a_Color;
        v_Mode = a_Mode;
        gl_Position = vec4(a_Pos, 0.0, 1.0);
    }
";

/// Gfx textures that have two dimensions.
pub trait TextureDimensions {
    /// The width and height of the texture.
    fn dimensions(&self) -> (u32, u32);
}

impl<T> TextureDimensions for T
    where T: std::ops::Deref<Target=
	(
		gfx::handle::Texture<Resources, gfx::format::R8_G8_B8_A8>,
		gfx::handle::ShaderResourceView<Resources, [f32; 4]>
	)>
{
    fn dimensions(&self) -> (u32, u32) {
		let d = self.0.get_info().kind.get_dimensions();
		(d.0 as u32, d.1 as u32)
    }
}

// Format definitions (must be pub for  gfx_defines to use them)
pub type ColorFormat = gfx::format::Srgba8;
pub type DepthFormat = gfx::format::DepthStencil;
type SurfaceFormat = gfx::format::R8_G8_B8_A8;
type FullFormat = (SurfaceFormat, gfx::format::Unorm);

#[allow(unsafe_code)]
mod gfx_impl {
    use gfx;
    use super::ColorFormat;
    // Vertex and pipeline declarations
    gfx_defines! {
        vertex Vertex {
            mode: u32 = "a_Mode",
            pos: [f32; 2] = "a_Pos",
            uv: [f32; 2] = "a_Uv",
            color: [f32; 4] = "a_Color",
        }

        pipeline pipe {
            vbuf: gfx::VertexBuffer<Vertex> = (),
            color: gfx::TextureSampler<[f32; 4]> = "t_Color",
            out: gfx::BlendTarget<ColorFormat> = ("f_Color", ::gfx::state::MASK_ALL, ::gfx::preset::blend::ALPHA),
            scissor: gfx::Scissor = (),
        }
    }
}
use self::gfx_impl::{ pipe, Vertex };

// Convenience constructor
impl Vertex {
    fn new(pos: [f32; 2], uv: [f32; 2], color: [f32; 4], mode: u32) -> Vertex {
        Vertex {
            pos: pos,
            uv: uv,
            color: color,
            mode: mode,
        }
    }
}

/// Possible errors that may occur during a call to `Renderer::new`.
#[derive(Debug)]
pub enum RendererCreationError {
    /// Errors that might occur when creating the glyph cache texture.
    Texture(),
    /// Errors that might occur when constructing the shader program.
    Program(gfx::PipelineStateError<String>),
    /// Errors that might occur when constructing the window.
    Window,
}

/// Possible errors that may occur during a call to `Renderer::fill`.
#[derive(Copy, Clone, Debug)]
pub enum FillError {
    /// Errors that might occur interacting with the window.
    Encoder,
}

/// Possible errors that may occur during a call to `Renderer::draw`.
#[derive(Debug)]
pub enum DrawError {
    /// Errors that might occur upon construction of a `glium::VertexBuffer`.
    Buffer(),
    /// Errors that might occur when drawing to the `glium::Surface`.
    Draw(),
    ContextError(glutin::ContextError),
    Encoder,
}

pub struct GlyphCache<R: Resources> {
    cache: text::GlyphCache,
    texture: gfx::handle::Texture<R, SurfaceFormat>,
    view: gfx::handle::ShaderResourceView<R, [f32; 4]>,
}

impl<R: Resources> GlyphCache<R> {
    pub fn new<F>(factory: &mut F, (width, height): (u16, u16), dpi_factor: f32) -> Result<Self, RendererCreationError>
        where F: Factory<R>
    {
        let width = (width as f32 * dpi_factor) as u32;
        let height = (width as f32 * dpi_factor) as u32;

        const SCALE_TOLERANCE: f32 = 0.1;
        const POSITION_TOLERANCE: f32 = 0.1;

        let cache = text::GlyphCache::new(
            width,
            height,
            SCALE_TOLERANCE,
            POSITION_TOLERANCE
        );

        let data = vec![0; (width * height * 4) as usize];

        let (texture, view) = create_texture(factory, width, height, &data);

        Ok(Self {
            cache: cache,
            texture: texture,
            view: view,
        })
    }
}

/// An iterator yielding `Command`s, produced by the `Renderer::commands` method.
pub struct Commands<'a> {
    commands: std::slice::Iter<'a, PreparedCommand>,
    vertices: &'a [Vertex],
}

impl<'a> Iterator for Commands<'a> {
    type Item = Command<'a>;
    fn next(&mut self) -> Option<Self::Item> {
        let Commands { ref mut commands, ref vertices } = *self;
        commands.next().map(|command| match *command {
            PreparedCommand::Scizzor(scizzor) => Command::Scizzor(scizzor),
            PreparedCommand::Plain(ref range) =>
                Command::Draw(Draw::Plain(&vertices[range.clone()])),
            PreparedCommand::Image(id, ref range) =>
                Command::Draw(Draw::Image(id, &vertices[range.clone()])),
        })
    }
}

/// A type used for translating `render::Primitives` into `Command`s that indicate how to draw the
/// conrod GUI using `gfx-rs`.
pub struct Renderer<R: Resources, C: CommandBuffer<R>> {
    glyph_cache: GlyphCache<R>,
    commands: Vec<PreparedCommand>,
    vertices: Vec<Vertex>,
    vertex_buffer: gfx::handle::Buffer<R, Vertex>,
    data: pipe::Data<R>,
    pso: gfx::PipelineState<R, pipe::Meta>,
    encoder: Option<gfx::Encoder<R, C>>,
}

impl<R: Resources, C: CommandBuffer<R>> Renderer<R, C> {
    pub fn new<F>(factory: &mut F, main_color: &gfx::handle::RenderTargetView<R, (gfx::format::R8_G8_B8_A8, gfx::format::Srgb)>, (width, height): (u16, u16), dpi_factor: f32)
        -> Result<Self, RendererCreationError>
        where F: Factory<R, CommandBuffer = C>
    {
        // Create texture sampler
        let sampler_info = texture::SamplerInfo::new(
            texture::FilterMethod::Bilinear,
            texture::WrapMode::Clamp
        );
        let sampler = factory.create_sampler(sampler_info);

        // Dummy values for initialization
        let vbuf = factory.create_vertex_buffer(&[]);
        let (_, fake_texture) = create_texture(factory, 2, 2, &[0; 4]);

        let mut data = pipe::Data {
            vbuf: vbuf.clone(),
            color: (fake_texture.clone(), sampler),
            out: main_color.clone(),
            scissor: gfx::Rect {
                x: 0,
                y: 0,
                w: width,
                h: height,
            },
        };

        // Compile GL program
<<<<<<< HEAD
        let pso = factory.create_pipeline_simple(VERTEX_SHADER, FRAGMENT_SHADER, pipe::new())?;

		let glyph_cache = GlyphCache::new(&window, &mut factory)?;

		Ok(Self {
			encoder: encoder,
			glyph_cache: glyph_cache,
			window: window,
			vertices: Vec::new(),
			device: device,
			factory: factory,
			data: data,
			pso: pso,
			main_color: main_color,
		})
	}

	pub fn fill<P, T>(&mut self, mut primitives: P, image_map: &image::Map<T>) -> Result<(), FillError> 
		where P: render::PrimitiveWalker, T: TextureDimensions
	{
		let Renderer { 
			ref mut encoder, 
			ref mut vertices, 
			ref mut glyph_cache,
			ref mut window,
			..
		} = *self;

		// If the window is closed, this will be None for one tick, so to avoid panicking with
		// unwrap, instead break the loop
		let (win_w, win_h) = match window.get_inner_size() {
			Some(s) => s,
			None => return Err(FillError::Window),
		};
		let dpi_factor = window.hidpi_factor();
		let (screen_width, screen_height) = (win_w as f32 * dpi_factor, win_h as f32 * dpi_factor);
		
		let half_win_w = win_w as Scalar / 2.0;
        let half_win_h = win_h as Scalar / 2.0;

		// Functions for converting for conrod scalar coords to GL vertex coords (-1.0 to 1.0).
        let vx = |x: Scalar| (x * dpi_factor as Scalar / half_win_w) as f32;
        let vy = |y: Scalar| (y * dpi_factor as Scalar / half_win_h) as f32;

        vertices.clear();

		// Create vertices
		while let Some(render::Primitive { id, kind, scizzor, rect }) = primitives.next_primitive() {
			match kind {
				render::PrimitiveKind::Rectangle { color } => {
					let color = color.to_fsa();
					let (l, r, b, t) = rect.l_r_b_t();

					let v = |x, y| {
=======
        let pso = {
            let set = factory.create_shader_set(
                VERTEX_SHADER,
                FRAGMENT_SHADER
            ).unwrap();
            factory.create_pipeline_state(
                &set,
                gfx::Primitive::TriangleList,
                gfx::state::Rasterizer {
                    samples: Some(gfx::state::MultiSample {}),
                    .. gfx::state::Rasterizer::new_fill()
                },
                pipe::new()
            )?
        };

        let glyph_cache = GlyphCache::new(factory, (width, height), dpi_factor)?;

        Ok(Self {
            glyph_cache: glyph_cache,
            commands: Vec::new(),
            vertices: Vec::new(),
            vertex_buffer: vbuf.clone(),
            
            data: data,
            pso: pso,
            encoder: None,
        })
    }

    pub fn start_frame<F>(&mut self, factory: &mut F) where F: Factory<R, CommandBuffer = C> {
        self.encoder = Some(factory.create_encoder());
    }

    pub fn end_frame(&mut self) -> gfx::Encoder<R, C> {
        self.encoder.take().unwrap()
    }

    pub fn update_buffer<F>(&mut self, factory: &mut F) where F: Factory<R, CommandBuffer = C> {
        let Renderer { ref vertices, ref mut vertex_buffer, .. } = *self;
        
        if vertex_buffer.len() < vertices.len() {
            *vertex_buffer = factory.create_buffer(
                vertices.len(),
                gfx::buffer::Role::Vertex,
                gfx::memory::Usage::Dynamic,
                gfx::Bind::empty()
            ).unwrap();
        }
    }

    pub fn fill<F, P>(&mut self, factory: &mut F, mut primitives: P, (width, height): (u16, u16), dpi_factor: f32) -> Result<(), FillError> 
        where F: Factory<R, CommandBuffer = C>, P: render::PrimitiveWalker
    {
        self.start_frame(factory);

        self.commands.clear();
        self.vertices.clear();

        enum State {
            Image { image_id: image::Id, start: usize },
            Plain { start: usize },
        }

        let mut current_state = State::Plain { start: 0 };
        
        let (screen_width, screen_height) = (width as f32 * dpi_factor, height as f32 * dpi_factor);
        
        let half_win_w = width as f32 / 2.0;
        let half_win_h = height as f32 / 2.0;

        // Functions for converting for conrod scalar coords to GL vertex coords (-1.0 to 1.0).
        let vx = |x: Scalar| (x as f32 * dpi_factor / half_win_w) as f32;
        let vy = |y: Scalar| (y as f32 * dpi_factor / half_win_h) as f32;

        let mut current_scizzor = gfx::Rect {
            x: 0,
            w: screen_width as u16,
            y: 0,
            h: screen_height as u16,
        };

        let rect_to_gfx_rect = |rect: Rect| {
            let (w, h) = rect.w_h();
            let w = w as f32;
            let h = h as f32;
            let left = rect.left() as f32;
            let bottom = rect.bottom() as f32;

            let left = (left * dpi_factor + half_win_w) as u16;
            let bottom = (bottom * dpi_factor + half_win_h) as u16;
            let width = (w * dpi_factor) as u16;
            let height = (h * dpi_factor) as u16;

            gfx::Rect {
                x: std::cmp::max(left, 0),
                y: std::cmp::max(bottom, 0),
                w: std::cmp::min(width, screen_width as u16),
                h: std::cmp::min(height, screen_height as u16),
            }
        };

        // Create vertices
        while let Some(primitive) = primitives.next_primitive() {
            let Renderer { ref mut commands, ref mut encoder, ref mut vertices, .. } = *self;
            let encoder = match *encoder {
                Some(ref mut encoder) => encoder,
                None => return Err(FillError::Encoder)
            };

            // Switches to the `Plain` state and completes the previous `Command` if not already in the
            // `Plain` state.
            macro_rules! switch_to_plain_state {
                () => {
                    match current_state {
                        State::Plain { start } => (),
                        State::Image { image_id, start } => {
                            commands.push(PreparedCommand::Image(image_id, start..vertices.len()));
                            current_state = State::Plain { start: vertices.len() };
                        },
                    }
                };
            }

            let render::Primitive { kind, scizzor, rect, .. } = primitive;

            // Check for a `Scizzor` command.
            let new_scizzor = rect_to_gfx_rect(scizzor);
            if new_scizzor != current_scizzor {
                // Finish the current command.
                match current_state {
                    State::Plain { start } =>
                        commands.push(PreparedCommand::Plain(start..vertices.len())),
                    State::Image { image_id, start } =>
                        commands.push(PreparedCommand::Image(image_id, start..vertices.len())),
                }

                // Update the scizzor and produce a command.
                current_scizzor = new_scizzor;
                commands.push(PreparedCommand::Scizzor(new_scizzor));

                // Set the state back to plain drawing.
                current_state = State::Plain { start: vertices.len() };
            }

            match kind {
                render::PrimitiveKind::Rectangle { color } => {
                    switch_to_plain_state!();

                    let color = color.to_fsa();
                    let (l, r, b, t) = rect.l_r_b_t();

                    let v = |x, y| {
>>>>>>> af9071bd
                        Vertex {
                            pos: [vx(x), vy(y)],
                            uv: [0.0, 0.0],
                            color: color,
                            mode: MODE_GEOMETRY,
                        }
                    };

                    let mut push_v = |x, y| vertices.push(v(x, y));

                    // Bottom left triangle.
                    push_v(l, t);
                    push_v(r, b);
                    push_v(l, b);

                    // Top right triangle.
                    push_v(l, t);
                    push_v(r, b);
                    push_v(r, t);
                },
                render::PrimitiveKind::Polygon { color, points } => {
                    // If we don't at least have a triangle, keep looping.
                    if points.len() < 3 {
                        continue;
                    }

                    switch_to_plain_state!();

                    let color = color.to_fsa();

                    let v = |p: [Scalar; 2]| {
                        Vertex {
                            pos: [vx(p[0]), vy(p[1])],
                            uv: [0.0, 0.0],
                            color: color,
                            mode: MODE_GEOMETRY,
                        }
                    };

                    // Triangulate the polygon.
                    //
                    // Make triangles between the first point and every following pair of
                    // points.
                    //
                    // For example, for a polygon with 6 points (a to f), this makes the
                    // following triangles: abc, acd, ade, aef.
                    let first = points[0];
                    let first_v = v(first);
                    let mut prev_v = v(points[1]);
                    for &p in &points[2..] {
                        let v = v(p);
                        vertices.push(first_v);
                        vertices.push(prev_v);
                        vertices.push(v);
                        prev_v = v;
                    }
                },
                render::PrimitiveKind::Lines { color, cap, thickness, points } => {
                    // We need at least two points to draw any lines.
                    if points.len() < 2 {
                        continue;
                    }

                    switch_to_plain_state!();

                    let color = color.to_fsa();

                    let v = |p: [Scalar; 2]| {
                        Vertex {
                            pos: [vx(p[0]), vy(p[1])],
                            uv: [0.0, 0.0],
                            color: color,
                            mode: MODE_GEOMETRY,
                        }
                    };

                    // Convert each line to a rectangle for triangulation.
                    //
                    // TODO: handle `cap` and properly join consecutive lines considering
                    // the miter. Discussion here:
                    // https://forum.libcinder.org/topic/smooth-thick-lines-using-geometry-shader#23286000001269127
                    let mut a = points[0];
                    for &b in &points[1..] {

                        let direction = [b[0] - a[0], b[1] - a[1]];
                        let mag = (direction[0].powi(2) + direction[1].powi(2)).sqrt();
                        let unit = [direction[0] / mag, direction[1] / mag];
                        let normal = [-unit[1], unit[0]];
                        let half_thickness = thickness / 2.0;

                        // A perpendicular line with length half the thickness.
                        let n = [normal[0] * half_thickness, normal[1] * half_thickness];

                        // The corners of the rectangle as GL vertices.
                        let (r1, r2, r3, r4);
                        r1 = v([a[0] + n[0], a[1] + n[1]]);
                        r2 = v([a[0] - n[0], a[1] - n[1]]);
                        r3 = v([b[0] + n[0], b[1] + n[1]]);
                        r4 = v([b[0] - n[0], b[1] - n[1]]);

                        // Push the rectangle's vertices.
                        let mut push_v = |v| vertices.push(v);
                        push_v(r1);
                        push_v(r4);
                        push_v(r2);
                        push_v(r1);
                        push_v(r4);
                        push_v(r3);

                        a = b;
                    }
<<<<<<< HEAD
				},
				render::PrimitiveKind::Image { image_id, color, source_rect } => {
					// Switch to the `Image` state for this image if we're not in it already.
                    let new_image_id = image_id;

                    let color = color.unwrap_or(color::WHITE).to_fsa();

                    let (image_w, image_h) = image_map.get(&image_id).unwrap().dimensions();
                    let (image_w, image_h) = (image_w as Scalar, image_h as Scalar);

                    // Get the sides of the source rectangle as uv coordinates.
                    //
                    // Texture coordinates range:
                    // - left to right: 0.0 to 1.0
                    // - bottom to top: 0.0 to 1.0
                    let (uv_l, uv_r, uv_b, uv_t) = match source_rect {
                        Some(src_rect) => {
                            let (l, r, b, t) = src_rect.l_r_b_t();
                            ((l / image_w) as f32,
                             (r / image_w) as f32,
                             (b / image_h) as f32,
                             (t / image_h) as f32)
                        },
                        None => (0.0, 1.0, 0.0, 1.0),
                    };

                    let v = |x, y, t| {
                        Vertex {
                            pos: [vx(x), vy(y)],
                            uv: t,
                            color: color,
                            mode: MODE_IMAGE,
                        }
                    };

                    let mut push_v = |x, y, t| vertices.push(v(x, y, t));

                    let (l, r, b, t) = rect.l_r_b_t();

                    // Bottom left triangle.
                    push_v(l, t, [uv_l, uv_t]);
                    push_v(r, b, [uv_r, uv_b]);
                    push_v(l, b, [uv_l, uv_b]);

                    // Top right triangle.
                    push_v(l, t, [uv_l, uv_t]);
                    push_v(r, b, [uv_r, uv_b]);
                    push_v(r, t, [uv_r, uv_t]);
				},
				render::PrimitiveKind::Text { color, text, font_id } => {
					let GlyphCache { ref mut cache, ref mut texture, .. } = *glyph_cache;

					let positioned_glyphs = text.positioned_glyphs(dpi_factor);

					// Queue the glyphs to be cached
					for glyph in positioned_glyphs {
						cache.queue_glyph(font_id.index(), glyph.clone());
					}

					cache.cache_queued(|rect, data| {
						let offset = [rect.min.x as u16, rect.min.y as u16];
						let size = [rect.width() as u16, rect.height() as u16];

						let new_data = data.iter().map(|x| [0, 0, 0, *x]).collect::<Vec<_>>();

						update_texture(encoder, texture, offset, size, &new_data);
					}).unwrap();

					let color = color.to_fsa();
					let cache_id = font_id.index();
					let origin = rt::point(0.0, 0.0);

					// A closure to convert RustType rects to GL rects
					let to_gl_rect = |screen_rect: rt::Rect<i32>| rt::Rect {
						min: origin
							+ (rt::vector(screen_rect.min.x as f32 / screen_width - 0.5,
											1.0 - screen_rect.min.y as f32 / screen_height - 0.5)) * 2.0,
						max: origin
							+ (rt::vector(screen_rect.max.x as f32 / screen_width - 0.5,
											1.0 - screen_rect.max.y as f32 / screen_height - 0.5)) * 2.0,
					};

					// Create new vertices
					let extension = positioned_glyphs.into_iter()
						.filter_map(|g| cache.rect_for(cache_id, g).ok().unwrap_or(None))
						.flat_map(|(uv_rect, screen_rect)| {
							use std::iter::once;

							let gl_rect = to_gl_rect(screen_rect);
							let v = |pos, uv| once(Vertex::new(pos, uv, color, MODE_TEXT));

							v([gl_rect.min.x, gl_rect.max.y], [uv_rect.min.x, uv_rect.max.y])
								.chain(v([gl_rect.min.x, gl_rect.min.y], [uv_rect.min.x, uv_rect.min.y]))
								.chain(v([gl_rect.max.x, gl_rect.min.y], [uv_rect.max.x, uv_rect.min.y]))
								.chain(v([gl_rect.max.x, gl_rect.min.y], [uv_rect.max.x, uv_rect.min.y]))
								.chain(v([gl_rect.max.x, gl_rect.max.y], [uv_rect.max.x, uv_rect.max.y]))
								.chain(v([gl_rect.min.x, gl_rect.max.y], [uv_rect.min.x, uv_rect.max.y]))
						});

					vertices.extend(extension);
				},
				render::PrimitiveKind::Other(_) => {},
			}
		}

		Ok(())
	}

	pub fn draw(&mut self) -> Result<(), DrawError> {
		use gfx_core::Device;

		let Renderer { 
			ref mut encoder,
			ref vertices,
			ref mut window,
			ref mut device,
			ref mut factory,
			ref mut data,
			ref pso,
			ref main_color,
			ref glyph_cache,
			..
		} = *self;

		let GlyphCache { ref view, .. } = *glyph_cache;

		// Clear the window
		encoder.clear(&main_color, [0.2, 0.2, 0.2, 1.0]);

		// Draw the vertices
		data.color.0 = view.clone();
		let (vbuf, slice) = factory.create_vertex_buffer_with_slice(vertices, ());
		data.vbuf = vbuf;
		encoder.draw(&slice, pso, data);

		// Display the results
		encoder.flush(device);
		window.swap_buffers()?;
		device.cleanup();

		Ok(())
	}

	pub fn window(&self) -> &glutin::Window {
		&self.window
	}

	pub fn factory(&self) -> &Factory {
		&self.factory
	}
=======
                },
                render::PrimitiveKind::Image { .. } => {
                },
                render::PrimitiveKind::Text { color, text, font_id } => {
                    switch_to_plain_state!();

                    let positioned_glyphs = text.positioned_glyphs(dpi_factor);

                    let GlyphCache { ref mut cache, ref mut texture, .. } = self.glyph_cache;

                    // Queue the glyphs to be cached
                    for glyph in positioned_glyphs {
                        cache.queue_glyph(font_id.index(), glyph.clone());
                    }

                    cache.cache_queued(|rect, data| {
                        let offset = [rect.min.x as u16, rect.min.y as u16];
                        let size = [rect.width() as u16, rect.height() as u16];

                        let new_data = data.iter().map(|x| [0, 0, 0, *x]).collect::<Vec<_>>();

                        update_texture(encoder, texture, offset, size, &new_data);
                    }).unwrap();

                    let color = color.to_fsa();
                    let cache_id = font_id.index();
                    let origin = rt::point(0.0, 0.0);

                    // A closure to convert RustType rects to GL rects
                    let to_gl_rect = |screen_rect: rt::Rect<i32>| rt::Rect {
                        min: origin
                            + (rt::vector(screen_rect.min.x as f32 / screen_width - 0.5,
                                            1.0 - screen_rect.min.y as f32 / screen_height - 0.5)) * 2.0,
                        max: origin
                            + (rt::vector(screen_rect.max.x as f32 / screen_width - 0.5,
                                            1.0 - screen_rect.max.y as f32 / screen_height - 0.5)) * 2.0,
                    };

                    // Create new vertices
                    let extension = positioned_glyphs.into_iter()
                        .filter_map(|g| cache.rect_for(cache_id, g).ok().unwrap_or(None))
                        .flat_map(|(uv_rect, screen_rect)| {
                            use std::iter::once;

                            let gl_rect = to_gl_rect(screen_rect);
                            let v = |pos, uv| once(Vertex::new(pos, uv, color, MODE_TEXT));

                            v([gl_rect.min.x, gl_rect.max.y], [uv_rect.min.x, uv_rect.max.y])
                                .chain(v([gl_rect.min.x, gl_rect.min.y], [uv_rect.min.x, uv_rect.min.y]))
                                .chain(v([gl_rect.max.x, gl_rect.min.y], [uv_rect.max.x, uv_rect.min.y]))
                                .chain(v([gl_rect.max.x, gl_rect.min.y], [uv_rect.max.x, uv_rect.min.y]))
                                .chain(v([gl_rect.max.x, gl_rect.max.y], [uv_rect.max.x, uv_rect.max.y]))
                                .chain(v([gl_rect.min.x, gl_rect.max.y], [uv_rect.min.x, uv_rect.max.y]))
                        });

                    vertices.extend(extension);
                },
                render::PrimitiveKind::Other(_) => {},
            }
        }

        // Enter the final command.
        match current_state {
            State::Plain { start } =>
                self.commands.push(PreparedCommand::Plain(start..self.vertices.len())),
            State::Image { image_id, start } =>
                self.commands.push(PreparedCommand::Image(image_id, start..self.vertices.len())),
        }

        self.update_buffer(factory);

        Ok(())
    }

    pub fn draw(&mut self) -> Result<gfx::Encoder<R, C>, DrawError>
    {
        // needs to indent this block so the references are
        // dropped before we try to end the frame
        {
            let Renderer { 
                ref glyph_cache,
                ref commands,
                ref vertices,
                ref mut data,
                ref pso,
                ref mut encoder,
                ref mut vertex_buffer,
                ..
            } = *self;

            let encoder = match *encoder {
                Some(ref mut encoder) => encoder,
                None => return Err(DrawError::Encoder)
            };

            let GlyphCache { ref view, .. } = *glyph_cache;

            let commands = Commands {
                commands: commands.iter(),
                vertices: vertices,
            };

            encoder.update_buffer(vertex_buffer, vertices, 0).unwrap();
            data.vbuf = vertex_buffer.clone();

            let mut start = 0;
            for command in commands {
                match command {
                    // Update the `scizzor` before continuing to draw.
                    Command::Scizzor(scizzor) => data.scissor = scizzor,
                    // Draw to the target with the given `draw` command.
                    Command::Draw(draw) => match draw {
                        // Draw text and plain 2D geometry.
                        Draw::Plain(slice) => {
                            // Draw the vertices
                            data.color.0 = view.clone();
                            let len = slice.len() as u32;
                            let slice = gfx::Slice {
                                start: start,
                                end: start + len,
                                base_vertex: 0,
                                instances: None,
                                buffer: gfx::IndexBuffer::Auto,
                            };
                            start += len;
                            encoder.draw(&slice, pso, data);
                        },

                        // Draw an image whose texture data lies within the `image_map` at the
                        // given `id`.
                        Draw::Image(image_id, slice) => {
                            // Draw the vertices
                            data.color.0 = view.clone();
                            let len = slice.len() as u32;
                            let slice = gfx::Slice {
                                start: start,
                                end: start + len,
                                base_vertex: 0,
                                instances: None,
                                buffer: gfx::IndexBuffer::Auto,
                            };
                            start += len;
                            encoder.draw(&slice, pso, data);
                        },

                    }
                }
            }
        }

        Ok(self.end_frame())
    }
>>>>>>> af9071bd
}

// Creates a gfx texture with the given data
fn create_texture<F, R>(factory: &mut F, width: u32, height: u32, data: &[u8])
    -> (gfx::handle::Texture<R, SurfaceFormat>, gfx::handle::ShaderResourceView<R, [f32; 4]>)

    where R: gfx::Resources, F: gfx::Factory<R>
{
    // Modified `Factory::create_texture_immutable_u8` for dynamic texture.
    fn create_texture<T, F, R>(
        factory: &mut F,
        kind: gfx::texture::Kind,
        data: &[&[u8]]
    ) -> Result<(
        gfx::handle::Texture<R, T::Surface>,
        gfx::handle::ShaderResourceView<R, T::View>
    ), gfx::CombinedError>
        where F: gfx::Factory<R>,
                R: gfx::Resources,
                T: gfx::format::TextureFormat
    {
        use gfx::{format, texture};
        use gfx::memory::{Usage, SHADER_RESOURCE};
        use gfx_core::memory::Typed;

        let surface = <T::Surface as format::SurfaceTyped>::get_surface_type();
        let num_slices = kind.get_num_slices().unwrap_or(1) as usize;
        let num_faces = if kind.is_cube() {6} else {1};
        let desc = texture::Info {
            kind: kind,
            levels: (data.len() / (num_slices * num_faces)) as texture::Level,
            format: surface,
            bind: SHADER_RESOURCE,
            usage: Usage::Dynamic,
        };
        let cty = <T::Channel as format::ChannelTyped>::get_channel_type();
        let raw = try!(factory.create_texture_raw(desc, Some(cty), Some(data)));
        let levels = (0, raw.get_info().levels - 1);
        let tex = Typed::new(raw);
        let view = try!(factory.view_texture_as_shader_resource::<T>(
            &tex, levels, format::Swizzle::new()
        ));
        Ok((tex, view))
    }

    let kind = texture::Kind::D2(
        width as texture::Size,
        height as texture::Size,
        texture::AaMode::Single
    );
    create_texture::<ColorFormat, F, R>(factory, kind, &[data]).unwrap()
}

// Updates a texture with the given data (used for updating the GlyphCache texture)
fn update_texture<R, C>(encoder: &mut gfx::Encoder<R, C>,
                        texture: &gfx::handle::Texture<R, SurfaceFormat>,
                        offset: [u16; 2],
                        size: [u16; 2],
                        data: &[[u8; 4]])

    where R: gfx::Resources, C: gfx::CommandBuffer<R>
{
    let info = texture::ImageInfoCommon {
            xoffset: offset[0],
            yoffset: offset[1],
            zoffset: 0,
            width: size[0],
            height: size[1],
            depth: 0,
            format: (),
            mipmap: 0,
    };

    encoder.update_texture::<SurfaceFormat, FullFormat>(texture, None, info, data).unwrap();
}

impl From<gfx::PipelineStateError<String>> for RendererCreationError {
    fn from(err: gfx::PipelineStateError<String>) -> Self {
        RendererCreationError::Program(err)
    }
}

impl From<glutin::ContextError> for DrawError {
    fn from(err: glutin::ContextError) -> Self {
        DrawError::ContextError(err)
    }
}

pub trait Factory<R: Resources> : gfx::Factory<R> {
    type CommandBuffer: CommandBuffer<R>;
    fn create_encoder(&mut self) -> gfx::Encoder<R, Self::CommandBuffer>;
}

impl Factory<gfx_device_gl::Resources> for gfx_device_gl::Factory {
    type CommandBuffer = gfx_device_gl::CommandBuffer;
    fn create_encoder(&mut self) -> gfx::Encoder<gfx_device_gl::Resources, Self::CommandBuffer> {
        self.create_command_buffer().into()
    }
}<|MERGE_RESOLUTION|>--- conflicted
+++ resolved
@@ -2,16 +2,9 @@
 
 pub use gfx;
 pub use glutin;
-pub use gfx_device_gl::{ Factory, Resources };
 
 use gfx::{ CommandBuffer, Resources, texture };
 use gfx::traits::FactoryExt;
-<<<<<<< HEAD
-use gfx_core;
-use gfx_window_glutin;
-use gfx_device_gl::{ CommandBuffer, Device };
-=======
->>>>>>> af9071bd
 
 use gfx_device_gl;
 
@@ -108,12 +101,10 @@
     fn dimensions(&self) -> (u32, u32);
 }
 
-impl<T> TextureDimensions for T
-    where T: std::ops::Deref<Target=
-	(
-		gfx::handle::Texture<Resources, gfx::format::R8_G8_B8_A8>,
-		gfx::handle::ShaderResourceView<Resources, [f32; 4]>
-	)>
+impl<R: Resources> TextureDimensions for (
+		gfx::handle::Texture<R, SurfaceFormat>,
+		gfx::handle::ShaderResourceView<R, [f32; 4]>
+	)
 {
     fn dimensions(&self) -> (u32, u32) {
 		let d = self.0.get_info().kind.get_dimensions();
@@ -124,7 +115,7 @@
 // Format definitions (must be pub for  gfx_defines to use them)
 pub type ColorFormat = gfx::format::Srgba8;
 pub type DepthFormat = gfx::format::DepthStencil;
-type SurfaceFormat = gfx::format::R8_G8_B8_A8;
+pub type SurfaceFormat = gfx::format::R8_G8_B8_A8;
 type FullFormat = (SurfaceFormat, gfx::format::Unorm);
 
 #[allow(unsafe_code)]
@@ -287,62 +278,6 @@
         };
 
         // Compile GL program
-<<<<<<< HEAD
-        let pso = factory.create_pipeline_simple(VERTEX_SHADER, FRAGMENT_SHADER, pipe::new())?;
-
-		let glyph_cache = GlyphCache::new(&window, &mut factory)?;
-
-		Ok(Self {
-			encoder: encoder,
-			glyph_cache: glyph_cache,
-			window: window,
-			vertices: Vec::new(),
-			device: device,
-			factory: factory,
-			data: data,
-			pso: pso,
-			main_color: main_color,
-		})
-	}
-
-	pub fn fill<P, T>(&mut self, mut primitives: P, image_map: &image::Map<T>) -> Result<(), FillError> 
-		where P: render::PrimitiveWalker, T: TextureDimensions
-	{
-		let Renderer { 
-			ref mut encoder, 
-			ref mut vertices, 
-			ref mut glyph_cache,
-			ref mut window,
-			..
-		} = *self;
-
-		// If the window is closed, this will be None for one tick, so to avoid panicking with
-		// unwrap, instead break the loop
-		let (win_w, win_h) = match window.get_inner_size() {
-			Some(s) => s,
-			None => return Err(FillError::Window),
-		};
-		let dpi_factor = window.hidpi_factor();
-		let (screen_width, screen_height) = (win_w as f32 * dpi_factor, win_h as f32 * dpi_factor);
-		
-		let half_win_w = win_w as Scalar / 2.0;
-        let half_win_h = win_h as Scalar / 2.0;
-
-		// Functions for converting for conrod scalar coords to GL vertex coords (-1.0 to 1.0).
-        let vx = |x: Scalar| (x * dpi_factor as Scalar / half_win_w) as f32;
-        let vy = |y: Scalar| (y * dpi_factor as Scalar / half_win_h) as f32;
-
-        vertices.clear();
-
-		// Create vertices
-		while let Some(render::Primitive { id, kind, scizzor, rect }) = primitives.next_primitive() {
-			match kind {
-				render::PrimitiveKind::Rectangle { color } => {
-					let color = color.to_fsa();
-					let (l, r, b, t) = rect.l_r_b_t();
-
-					let v = |x, y| {
-=======
         let pso = {
             let set = factory.create_shader_set(
                 VERTEX_SHADER,
@@ -394,8 +329,8 @@
         }
     }
 
-    pub fn fill<F, P>(&mut self, factory: &mut F, mut primitives: P, (width, height): (u16, u16), dpi_factor: f32) -> Result<(), FillError> 
-        where F: Factory<R, CommandBuffer = C>, P: render::PrimitiveWalker
+    pub fn fill<F, P, T>(&mut self, factory: &mut F, mut primitives: P, image_map: &image::Map<T>, (width, height): (u16, u16), dpi_factor: f32) -> Result<(), FillError> 
+        where F: Factory<R, CommandBuffer = C>, P: render::PrimitiveWalker, T: TextureDimensions,
     {
         self.start_frame(factory);
 
@@ -496,7 +431,6 @@
                     let (l, r, b, t) = rect.l_r_b_t();
 
                     let v = |x, y| {
->>>>>>> af9071bd
                         Vertex {
                             pos: [vx(x), vy(y)],
                             uv: [0.0, 0.0],
@@ -608,7 +542,6 @@
 
                         a = b;
                     }
-<<<<<<< HEAD
 				},
 				render::PrimitiveKind::Image { image_id, color, source_rect } => {
 					// Switch to the `Image` state for this image if we're not in it already.
@@ -659,111 +592,6 @@
                     push_v(r, t, [uv_r, uv_t]);
 				},
 				render::PrimitiveKind::Text { color, text, font_id } => {
-					let GlyphCache { ref mut cache, ref mut texture, .. } = *glyph_cache;
-
-					let positioned_glyphs = text.positioned_glyphs(dpi_factor);
-
-					// Queue the glyphs to be cached
-					for glyph in positioned_glyphs {
-						cache.queue_glyph(font_id.index(), glyph.clone());
-					}
-
-					cache.cache_queued(|rect, data| {
-						let offset = [rect.min.x as u16, rect.min.y as u16];
-						let size = [rect.width() as u16, rect.height() as u16];
-
-						let new_data = data.iter().map(|x| [0, 0, 0, *x]).collect::<Vec<_>>();
-
-						update_texture(encoder, texture, offset, size, &new_data);
-					}).unwrap();
-
-					let color = color.to_fsa();
-					let cache_id = font_id.index();
-					let origin = rt::point(0.0, 0.0);
-
-					// A closure to convert RustType rects to GL rects
-					let to_gl_rect = |screen_rect: rt::Rect<i32>| rt::Rect {
-						min: origin
-							+ (rt::vector(screen_rect.min.x as f32 / screen_width - 0.5,
-											1.0 - screen_rect.min.y as f32 / screen_height - 0.5)) * 2.0,
-						max: origin
-							+ (rt::vector(screen_rect.max.x as f32 / screen_width - 0.5,
-											1.0 - screen_rect.max.y as f32 / screen_height - 0.5)) * 2.0,
-					};
-
-					// Create new vertices
-					let extension = positioned_glyphs.into_iter()
-						.filter_map(|g| cache.rect_for(cache_id, g).ok().unwrap_or(None))
-						.flat_map(|(uv_rect, screen_rect)| {
-							use std::iter::once;
-
-							let gl_rect = to_gl_rect(screen_rect);
-							let v = |pos, uv| once(Vertex::new(pos, uv, color, MODE_TEXT));
-
-							v([gl_rect.min.x, gl_rect.max.y], [uv_rect.min.x, uv_rect.max.y])
-								.chain(v([gl_rect.min.x, gl_rect.min.y], [uv_rect.min.x, uv_rect.min.y]))
-								.chain(v([gl_rect.max.x, gl_rect.min.y], [uv_rect.max.x, uv_rect.min.y]))
-								.chain(v([gl_rect.max.x, gl_rect.min.y], [uv_rect.max.x, uv_rect.min.y]))
-								.chain(v([gl_rect.max.x, gl_rect.max.y], [uv_rect.max.x, uv_rect.max.y]))
-								.chain(v([gl_rect.min.x, gl_rect.max.y], [uv_rect.min.x, uv_rect.max.y]))
-						});
-
-					vertices.extend(extension);
-				},
-				render::PrimitiveKind::Other(_) => {},
-			}
-		}
-
-		Ok(())
-	}
-
-	pub fn draw(&mut self) -> Result<(), DrawError> {
-		use gfx_core::Device;
-
-		let Renderer { 
-			ref mut encoder,
-			ref vertices,
-			ref mut window,
-			ref mut device,
-			ref mut factory,
-			ref mut data,
-			ref pso,
-			ref main_color,
-			ref glyph_cache,
-			..
-		} = *self;
-
-		let GlyphCache { ref view, .. } = *glyph_cache;
-
-		// Clear the window
-		encoder.clear(&main_color, [0.2, 0.2, 0.2, 1.0]);
-
-		// Draw the vertices
-		data.color.0 = view.clone();
-		let (vbuf, slice) = factory.create_vertex_buffer_with_slice(vertices, ());
-		data.vbuf = vbuf;
-		encoder.draw(&slice, pso, data);
-
-		// Display the results
-		encoder.flush(device);
-		window.swap_buffers()?;
-		device.cleanup();
-
-		Ok(())
-	}
-
-	pub fn window(&self) -> &glutin::Window {
-		&self.window
-	}
-
-	pub fn factory(&self) -> &Factory {
-		&self.factory
-	}
-=======
-                },
-                render::PrimitiveKind::Image { .. } => {
-                },
-                render::PrimitiveKind::Text { color, text, font_id } => {
                     switch_to_plain_state!();
 
                     let positioned_glyphs = text.positioned_glyphs(dpi_factor);
@@ -912,7 +740,6 @@
 
         Ok(self.end_frame())
     }
->>>>>>> af9071bd
 }
 
 // Creates a gfx texture with the given data
