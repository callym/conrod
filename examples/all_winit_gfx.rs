--- conflicted
+++ resolved
@@ -17,6 +17,7 @@
 mod feature {
     extern crate find_folder;
     extern crate image;
+    extern crate gfx_window_glutin;
 
     use conrod;
     use conrod::backend::gfx;
@@ -47,13 +48,19 @@
         let font_path = assets.join("fonts/NotoSans/NotoSans-Regular.ttf");
         ui.fonts.insert_from_file(font_path).unwrap();
 
-        let mut renderer = conrod::backend::gfx::Renderer::new(builder).unwrap();
+        let mut renderer = conrod::backend::gfx::Renderer::new( 
+            &mut factory, 
+            &main_color, 
+            (WIN_W, WIN_H), 
+            window.hidpi_factor() 
+        ).unwrap(); 
 
         // Load the Rust logo from our assets folder to use as an example image.
-        fn load_rust_logo(factory: &gfx::Factory) -> (
-            gfx::gfx::handle::Texture<gfx::Resources, gfx::gfx::format::R8_G8_B8_A8>,
-            gfx::gfx::handle::ShaderResourceView<gfx::Resources, [f32; 4]>
+        fn load_rust_logo<R, C, F>(factory: &mut F) -> (
+            gfx::gfx::handle::Texture<R, gfx::SurfaceFormat>,
+            gfx::gfx::handle::ShaderResourceView<R, [f32; 4]>
         )
+            where R: gfx::gfx::Resources, C: gfx::gfx::CommandBuffer<R>, F: gfx::Factory<R, CommandBuffer = C>
         {
             use self::gfx::gfx::Factory;
 
@@ -62,18 +69,16 @@
             let rgba_image = image::open(&std::path::Path::new(&path)).unwrap().to_rgba();
             let (width, height) = rgba_image.dimensions();
             let kind = gfx::gfx::texture::Kind::D2(width as u16, height as u16, gfx::gfx::texture::AaMode::Single);
-            let texture_view = factory.create_texture_immutable_u8::<gfx::gfx::format::Rgba8>(kind, &[&rgba_image]).unwrap();
+            let texture_view = factory.create_texture_immutable_u8::<gfx::ColorFormat>(kind, &[&rgba_image]).unwrap();
             texture_view
         }
 
         let mut image_map = conrod::image::Map::new();
-        let rust_logo = image_map.insert(load_rust_logo(renderer.factory()));
+        let rust_logo = image_map.insert(load_rust_logo(&mut factory));
 
         // Demonstration app state that we'll control with our conrod GUI.
         let mut app = support::DemoApp::new(rust_logo);
 
-<<<<<<< HEAD
-=======
         let mut renderer = conrod::backend::gfx::Renderer::new(
             &mut factory,
             &main_color,
@@ -81,7 +86,6 @@
             window.hidpi_factor()
         ).unwrap();
 
->>>>>>> af9071bd
         // Event loop
         let mut event_loop = support::EventLoop::new();
         'main: loop {
@@ -109,17 +113,13 @@
 
             // Draw the `Ui`.
             if let Some(primitives) = ui.draw_if_changed() {
-<<<<<<< HEAD
-                renderer.fill(primitives, &image_map);
-=======
                 use self::gfx::gfx::Device;
->>>>>>> af9071bd
 
                 // Clear the window
                 encoder.clear(&main_color, [0.2, 0.2, 0.2, 1.0]);
                 encoder.flush(&mut device);
 
-                renderer.fill(&mut factory, primitives, (WIN_W, WIN_H), window.hidpi_factor());
+                renderer.fill(&mut factory, primitives, &image_map, (WIN_W, WIN_H), window.hidpi_factor());
 
                 let mut encoder = renderer.draw().unwrap();
                 encoder.flush(&mut device);
